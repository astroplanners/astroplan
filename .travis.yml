--- conflicted
+++ resolved
@@ -69,10 +69,7 @@
                CONDA_DEPENDENCIES='pytz matplotlib nose astroquery'
                PIP_DEPENDENCIES='pytest-mpl'
         - os: linux
-<<<<<<< HEAD
-=======
           stage: Initial tests
->>>>>>> 93622d21
           env: SETUP_CMD='build_docs -w'
                CONDA_DEPENDENCIES='pytz matplotlib nose astroquery'
                PIP_DEPENDENCIES='pytest-mpl'
