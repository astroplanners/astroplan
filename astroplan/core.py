--- conflicted
+++ resolved
@@ -3,11 +3,7 @@
                         unicode_literals)
 
 from astropy.coordinates import (EarthLocation, Latitude, Longitude, SkyCoord,
-<<<<<<< HEAD
-                                 AltAz, Angle)
-=======
-                                 AltAz, get_sun)
->>>>>>> 79c5fee3
+                                 AltAz, get_sun, Angle)
 import astropy.units as u
 from astropy.time import Time
 import datetime
